--- conflicted
+++ resolved
@@ -270,14 +270,9 @@
         # ui objects from Mercurial, in the second case, we have to create them
         # from the root path.
         self.repository = None
-        self.node = None
         if arguments and type(arguments[0]) == type(()):
             # Called from hg_hook function
-<<<<<<< HEAD
-            ui, repo = arguments[0]
-=======
-            ui, self.repository, self.node = arguments[0]
->>>>>>> ea718171
+            ui, self.repository = arguments[0]
             arguments = []  # Should not be processed further by do_overrides
         else:
             # Called from command line: create repo/ui objects
@@ -289,26 +284,9 @@
                     repopath = tok[13:]
             ui = uimod.ui()
             ui.readconfig(os.path.join(repopath, '.hg', 'hgrc'), repopath)
-<<<<<<< HEAD
-            repo = hg.repository(ui, repopath)
+            self.repository = hg.repository(ui, repopath)
 
         GenericExtractor.__init__(self, arguments)
-        # Keep the hg object for commit_factory()
-        self.hg_repo = repo
-=======
-            self.repository = hg.repository(ui, repopath)
-
-        GenericExtractor.__init__(self, arguments)
-
-        # Using local imports; not pretty but necessary here
-        from mercurial.node import short
-        from mercurial.templatefilters import person
-
-        if arguments and type(arguments[0]) == type(()):
-            # Called from hg_hook function
-            ui, self.repository, self.node = arguments[0]
-
->>>>>>> ea718171
         # Extract global values from the hg configuration file(s)
         self.project = ui.config('irker', 'project')
         self.repo = ui.config('irker', 'repo')
@@ -323,41 +301,22 @@
             self.urlprefix = self.urlprefix.rstrip('/') + '/rev'
             # self.commit is appended to this by do_overrides
         if not self.project:
-<<<<<<< HEAD
-            self.project = os.path.basename(repo.root.rstrip('/'))
+            self.project = os.path.basename(self.repository.root.rstrip('/'))
         self.do_overrides()
     def commit_factory(self, commit_id):
         "Make a Commit object holding data for a specified commit ID."
         from mercurial.node import short
         from mercurial.templatefilters import person
-        node = self.hg_repo.lookup(commit_id)
+        node = self.repository.lookup(commit_id)
         commit = Commit(self, short(node))
         # Extract commit-specific values from a "context" object
-        ctx = self.hg_repo.changectx(node)
+        ctx = self.repository.changectx(node)
         commit.rev = '%d:%s' % (ctx.rev(), commit.commit)
         commit.branch = ctx.branch()
         commit.author = person(ctx.user())
         commit.logmsg = ctx.description()
         # Extract changed files from status against first parent
-        st = self.hg_repo.status(ctx.p1().node(), ctx.node())
-=======
-            self.project = os.path.basename(self.repo.root.rstrip('/'))
-        self.do_overrides()
-    def commit_factory(self, commit_id=None):
-        # Extract commit-specific values from a "context" object
-        if commit_id is None:
-            node = self.node
-            commit_id = short(self.node)
-        else:
-            node = self.repository.lookup(commit_id) 
-        commit = Commit(self, commit_id)        
-        ctx = self.repository.changectx(node)
-        commit.rev = '%d:%s' % (ctx.rev(), commit_id)
-        commit.branch = ctx.branch()
-        commit.author = person(ctx.user())
-        commit.logmsg = ctx.description()
         st = self.repository.status(ctx.p1().node(), ctx.node())
->>>>>>> ea718171
         commit.files = ' '.join(st[0] + st[1] + st[2])
         return commit
     def head(self):
@@ -369,21 +328,12 @@
     # configuration:
     # [hooks]
     # incoming.irker = python:/path/to/irkerhook.py:hg_hook
-<<<<<<< HEAD
     extractor = HgExtractor([(ui, repo)])
     ship(extractor, node, False)
 
 def ship(extractor, commit, debug):
     "Ship a notification for the specified commit."
     metadata = extractor.commit_factory(commit)
-=======
-    extractor = HgExtractor([(ui, repo, node)])
-    ship(extractor.commit_factory())
-
-def ship(commit, debug=False):
-    "Ship a notification for the sspecified commit."
-    metadata = extractor.commit_factory(commit) 
->>>>>>> ea718171
     # Message reduction.  The assumption here is that IRC can't handle
     # lines more than 510 characters long. If we exceed that length, we
     # try knocking out the file list, on the theory that for notification
